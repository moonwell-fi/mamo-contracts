--- conflicted
+++ resolved
@@ -19,8 +19,4 @@
 
 lcov.info
 
-<<<<<<< HEAD
-broadcast/
-=======
-broadcast
->>>>>>> 5976dc97
+broadcast/