name: Claude Code

on:
  issue_comment:
    types: [created]
  pull_request_review_comment:
    types: [created]
  issues:
    types: [opened, assigned]
  pull_request_review:
    types: [submitted]

jobs:
  claude:
    if: |
      (github.event_name == 'issue_comment' && contains(github.event.comment.body, '@claude')) ||
      (github.event_name == 'pull_request_review_comment' && contains(github.event.comment.body, '@claude')) ||
      (github.event_name == 'pull_request_review' && contains(github.event.review.body, '@claude')) ||
      (github.event_name == 'issues' && (contains(github.event.issue.body, '@claude') || contains(github.event.issue.title, '@claude')))
    runs-on: ubuntu-latest
    permissions:
      contents: read
      pull-requests: read
      issues: read
      id-token: write
    steps:
      - name: Checkout repository
        uses: actions/checkout@v4
        with:
          fetch-depth: 1

      - name: Run Claude Code
        id: claude
        uses: anthropics/claude-code-action@beta
        with:
<<<<<<< HEAD
          anthropic_api_key: ${{ secrets.ANTHROPIC_API_KEY }}
=======
          anthropic_api_key: ${{ secrets.ANTHROPIC_API_KEY }}
          
          # Optional: Specify model (defaults to Claude Sonnet 4, uncomment for Claude Opus 4)
          # model: "claude-opus-4-20250514"
          
          # Optional: Customize the trigger phrase (default: @claude)
          # trigger_phrase: "/claude"
          
          # Optional: Trigger when specific user is assigned to an issue
          # assignee_trigger: "claude-bot"
          
          # Optional: Allow Claude to run specific commands
          # allowed_tools: "Bash(npm install),Bash(npm run build),Bash(npm run test:*),Bash(npm run lint:*)"
          
          # Optional: Add custom instructions for Claude to customize its behavior for your project
          # custom_instructions: |
          #   Follow our coding standards
          #   Ensure all new code has tests
          #   Use TypeScript for new files
          
          # Optional: Custom environment variables for Claude
          # claude_env: |
          #   NODE_ENV: test
>>>>>>> 8d23984a
<|MERGE_RESOLUTION|>--- conflicted
+++ resolved
@@ -33,9 +33,6 @@
         id: claude
         uses: anthropics/claude-code-action@beta
         with:
-<<<<<<< HEAD
-          anthropic_api_key: ${{ secrets.ANTHROPIC_API_KEY }}
-=======
           anthropic_api_key: ${{ secrets.ANTHROPIC_API_KEY }}
           
           # Optional: Specify model (defaults to Claude Sonnet 4, uncomment for Claude Opus 4)
@@ -59,4 +56,3 @@
           # Optional: Custom environment variables for Claude
           # claude_env: |
           #   NODE_ENV: test
->>>>>>> 8d23984a
