[
  {
    "addr": "0x833589fCD6eDb6E08f4c7C32D4f71b54bdA02913",
    "name": "USDC",
    "isContract": true
  },
  {
    "addr": "0xEdc817A28E8B93B03976FBd4a3dDBc9f7D176c22",
    "name": "MOONWELL_USDC",
    "isContract": true
  },
  {
    "addr": "0xc1256Ae5FF1cf2719D4937adb3bbCCab2E00A2Ca",
    "name": "USDC_METAMORPHO_VAULT",
    "isContract": true
  },
  {
    "addr": "0x73D8A3bF62aACa6690791E57EBaEE4e1d875d8Fe",
    "name": "MOONWELL_COMPTROLLER",
    "isContract": true
  },
  {
    "addr": "0x26c158A4CD56d148c554190A95A921d90F00C160",
    "name": "MAMO_MULTISIG",
    "isContract": true
  },
  {
    "addr": "0x7e860098F58bBFC8648a4311b374B1D669a2bc6B",
    "name": "CHAINLINK_USDC_USD",
    "isContract": true
  },
  {
    "addr": "0xc15d9944dAefE2dB03e53bef8DDA25a56832C5fe",
    "name": "CHAINLINK_WELL_USD",
    "isContract": true
  },
  {
    "addr": "0xC92E8bdf79f0507f65a392b0ab4667716BFE0110",
    "name": "COWSWAP_VAULT_RELAYER",
    "isContract": true
  },
  {
    "addr": "0xA88594D404727625A9437C3f886C7643872296AE",
    "name": "xWELL_PROXY",
    "isContract": true
  },
  {
    "addr": "0xDca82E03057329f53Ed4173429D46B0511E46Fb8",
    "name": "DEPLOYER_EOA",
    "isContract": false
  },
  {
    "addr": "0xe95e258bb6615d47515Fc849f8542dA651f12bF6",
    "name": "CHAINLINK_MORPHO_USD",
    "isContract": true
  },
  {
    "addr": "0xBAa5CC21fd487B8Fcc2F632f3F4E8D37262a0842",
    "name": "MORPHO",
    "isContract": true
  },
  {
    "addr": "0x46a5624C2ba92c08aBA4B206297052EDf14baa92",
    "name": "MAMO_STRATEGY_REGISTRY",
    "isContract": true
  },
  {
    "addr": "0x413C38B68fe730F2bC30d8Cde965967D1C7BC599",
    "name": "CHAINLINK_SWAP_CHECKER_IMPLEMENTATION",
    "isContract": true
  },
  {
    "addr": "0x5A8F10be44E25Bb21492C5f46DA94cDb1f0b2fF6",
    "name": "CHAINLINK_SWAP_CHECKER_PROXY",
    "isContract": true
  },
  {
    "addr": "0x5fAB373f43079CE488C2b8579751791982C03A35",
    "name": "MOONWELL_MORPHO_STRATEGY_IMPL",
    "isContract": true
  },
  {
    "addr": "0xB9d4acf113a423Bc4A64110B8738a52E51C2AB38",
    "name": "MAMO_PAUSE_GUARDIAN",
    "isContract": true
  },
  {
    "addr": "0x2Ab03887829EA8632D972cf3816b825Fe7FC5e73",
    "name": "MAMO_BACKEND",
    "isContract": false
  },
  {
    "addr": "0x00bC3dCef80329F6670B34eF40Ec5919EFAdbA39",
    "name": "MAMO_COMPOUNDER",
    "isContract": false
  },
  {
    "addr": "0x33128a8fC17869897dcE68Ed026d694621f6FDfD",
    "name": "UNISWAP_V3_FACTORY",
    "isContract": true
  },
  {
    "addr": "0x4200000000000000000000000000000000000006",
    "name": "WETH",
    "isContract": true
  },
  {
    "addr": "0x03a520b32C04BF3bEEf7BEb72E919cf822Ed34f1",
    "name": "UNISWAP_V3_POSITION_MANAGER",
    "isContract": true
  },
  {
    "addr": "0xe25e010026692De7A3bb35ef7474cdf4fa1C7e44",
    "name": "BURN_AND_EARN",
    "isContract": true
  },
  {
    "addr": "0xc741beb2156827704A1466575ccA1cBf726a1178",
    "name": "AERODROME_POSITION_MANAGER",
    "isContract": true
  },
  {
    "addr": "0xcbB7C0000aB88B473b1f5aFd9ef808440eed33Bf",
    "name": "cbBTC",
    "isContract": true
  },
  {
    "addr": "0x7300B37DfdfAb110d83290A29DfB31B1740219fE",
    "name": "MAMO",
    "isContract": true
  },
  {
    "addr": "0x543257eF2161176D7C8cD90BA65C2d4CaEF5a796",
    "name": "cbBTC_METAMORPHO_VAULT",
    "isContract": true
  },
  {
    "addr": "0xF877ACaFA28c19b96727966690b2f44d35aD5976",
    "name": "MOONWELL_cbBTC",
    "isContract": true
  },
  {
    "addr": "0x64c911996D3c6aC71f9b455B1E8E7266BcbD848F",
    "name": "CHAINLINK_BTC_USD",
    "isContract": true
  },
  {
    "addr": "0x29fcB43b46531BcA003ddC8FCB67FFE91900C762",
    "name": "SAFE_PROXY",
    "isContract": true
  },
  {
    "addr": "0x4e1DCf7AD4e460CfD30791CCC4F9c8a4f820ec67",
    "name": "SAFE_FACTORY",
    "isContract": true
  },
  {
    "addr": "0x20C444BEd40faFee49222eE9A480937b825282DC",
    "name": "cbBTC_STRATEGY_FACTORY",
    "isContract": true
  },
  {
    "addr": "0x1Eeb3FD8C8302dAf6BC265a6B8a5C397d89DE286",
    "name": "USDC_STRATEGY_FACTORY",
    "isContract": true
  },
  {
    "addr": "0x7cb24EFA3fe76650388145b9B0823De6600f1f4c",
    "name": "STRATEGY_MULTICALL",
    "isContract": true
  },
  {
    "addr": "0xb51C52d9E5E41937B0100840b6C3CBA6f7A57A0C",
    "name": "VIRTUALS_MULTISIG",
    "isContract": false
  },
  {
<<<<<<< HEAD
    "addr": "0xcF77a3Ba9A5CA399B7c97c74d54e5b1Beb874E43",
    "name": "AERODROME_ROUTER",
    "isContract": true
  },
  {
    "addr": "0x0b3e328455c4059EEb9e3f84b5543F74E24e7E1b",
    "name": "VIRTUALS_TOKEN",
    "isContract": true
  },
  {
    "addr": "0xb909F567c5c2Bb1A4271349708CC4637D7318b4A",
    "name": "VIRTUALS_CBBTC_POOL",
=======
    "addr": "0xfE2ff8927EF602DDac27E314A199D16BE6177860",
    "name": "F-MAMO",
>>>>>>> 2f6de722
    "isContract": true
  }
]<|MERGE_RESOLUTION|>--- conflicted
+++ resolved
@@ -175,7 +175,6 @@
     "isContract": false
   },
   {
-<<<<<<< HEAD
     "addr": "0xcF77a3Ba9A5CA399B7c97c74d54e5b1Beb874E43",
     "name": "AERODROME_ROUTER",
     "isContract": true
@@ -188,10 +187,11 @@
   {
     "addr": "0xb909F567c5c2Bb1A4271349708CC4637D7318b4A",
     "name": "VIRTUALS_CBBTC_POOL",
-=======
+    "isContract": true
+  },
+  {
     "addr": "0xfE2ff8927EF602DDac27E314A199D16BE6177860",
     "name": "F-MAMO",
->>>>>>> 2f6de722
     "isContract": true
   }
 ]