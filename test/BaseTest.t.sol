// SPDX-License-Identifier: BUSL-1.1
pragma solidity 0.8.28;

import {ChangeMamoStakingBackendRole} from "../multisig/f-mamo/001_ChangeMamoStakingBackendRole.sol";
import {Test} from "@forge-std/Test.sol";
import {Addresses} from "@fps/addresses/Addresses.sol";

abstract contract BaseTest is Test {
    Addresses public addresses;
<<<<<<< HEAD
    DeployConfig public config;
    ChangeMamoStakingBackendRole public proposal;
=======
    TransferFeeCollector public proposal;
>>>>>>> 224e097c

    function setUp() public virtual {
        vm.makePersistent(DEFAULT_TEST_CONTRACT);

        // Create a new addresses instance for testing
        string memory addressesFolderPath = "./addresses";
        uint256[] memory chainIds = new uint256[](1);
        chainIds[0] = block.chainid;

        addresses = new Addresses(addressesFolderPath, chainIds);

        // Create and execute the multisig proposal
        proposal = new ChangeMamoStakingBackendRole();

        // Deploy any necessary contracts
        proposal.deploy();

        // Build the proposal actions
        proposal.build();

        // Simulate the proposal execution
        proposal.simulate();

        // Validate the proposal results
        proposal.validate();
    }

    /// @dev Helper function to create a fork for testing
    function createFork() internal {
        vm.createSelectFork("base");
    }
}<|MERGE_RESOLUTION|>--- conflicted
+++ resolved
@@ -7,12 +7,7 @@
 
 abstract contract BaseTest is Test {
     Addresses public addresses;
-<<<<<<< HEAD
-    DeployConfig public config;
     ChangeMamoStakingBackendRole public proposal;
-=======
-    TransferFeeCollector public proposal;
->>>>>>> 224e097c
 
     function setUp() public virtual {
         vm.makePersistent(DEFAULT_TEST_CONTRACT);
